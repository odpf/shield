package v1

import (
	"context"
	"errors"

	grpczap "github.com/grpc-ecosystem/go-grpc-middleware/logging/zap/ctxzap"
	"github.com/odpf/shield/internal/roles"
	"github.com/odpf/shield/model"
	shieldv1 "go.buf.build/odpf/gwv/odpf/proton/odpf/shield/v1"
	"google.golang.org/protobuf/types/known/structpb"
	"google.golang.org/protobuf/types/known/timestamppb"
<<<<<<< HEAD
=======

	shieldv1 "github.com/odpf/shield/proto/odpf/shield/v1"
>>>>>>> f8c2d267
)

type RoleService interface {
	Get(ctx context.Context, id string) (model.Role, error)
	Create(ctx context.Context, toCreate model.Role) (model.Role, error)
	List(ctx context.Context) ([]model.Role, error)
	Update(ctx context.Context, toUpdate model.Role) (model.Role, error)
}

func (v Dep) ListRoles(ctx context.Context, request *shieldv1.ListRolesRequest) (*shieldv1.ListRolesResponse, error) {
	logger := grpczap.Extract(ctx)
	var roles []*shieldv1.Role

	roleList, err := v.RoleService.List(ctx)
	if err != nil {
		logger.Error(err.Error())
		return nil, grpcInternalServerError
	}

	for _, v := range roleList {
		rolePB, err := transformRoleToPB(v)
		if err != nil {
			logger.Error(err.Error())
			return nil, grpcInternalServerError
		}

		roles = append(roles, &rolePB)
	}

	return &shieldv1.ListRolesResponse{Roles: roles}, nil
}

func (v Dep) CreateRole(ctx context.Context, request *shieldv1.CreateRoleRequest) (*shieldv1.CreateRoleResponse, error) {
	logger := grpczap.Extract(ctx)
	metaDataMap, err := mapOfStringValues(request.GetBody().Metadata.AsMap())
	if err != nil {
		logger.Error(err.Error())
		return nil, grpcBadBodyError
	}

	newRole, err := v.RoleService.Create(ctx, model.Role{
<<<<<<< HEAD
		Id:          request.GetBody().Id,
		Name:        request.GetBody().Name,
		Types:       request.GetBody().Types,
		NamespaceId: request.GetBody().NamespaceId,
		Metadata:    metaDataMap,
=======
		Id:        request.GetBody().Id,
		Name:      request.GetBody().Name,
		Types:     request.GetBody().Types,
		Namespace: request.GetBody().NamespaceId,
		Metadata:  metaDataMap,
>>>>>>> f8c2d267
	})
	if err != nil {
		logger.Error(err.Error())
		return nil, grpcInternalServerError
	}

	rolePB, err := transformRoleToPB(newRole)
	if err != nil {
		logger.Error(err.Error())
		return nil, grpcInternalServerError
	}

	return &shieldv1.CreateRoleResponse{Role: &rolePB}, nil
}

func (v Dep) GetRole(ctx context.Context, request *shieldv1.GetRoleRequest) (*shieldv1.GetRoleResponse, error) {
	logger := grpczap.Extract(ctx)

	fetchedRole, err := v.RoleService.Get(ctx, request.GetId())
	if err != nil {
		logger.Error(err.Error())
		switch {
		case errors.Is(err, roles.RoleDoesntExist):
			return nil, grpcProjectNotFoundErr
		case errors.Is(err, roles.InvalidUUID):
			return nil, grpcBadBodyError
		default:
			return nil, grpcInternalServerError
		}
	}

	rolePB, err := transformRoleToPB(fetchedRole)
	if err != nil {
		logger.Error(err.Error())
		return nil, grpcInternalServerError
	}

	return &shieldv1.GetRoleResponse{Role: &rolePB}, nil
}

func (v Dep) UpdateRole(ctx context.Context, request *shieldv1.UpdateRoleRequest) (*shieldv1.UpdateRoleResponse, error) {
	logger := grpczap.Extract(ctx)

	metaDataMap, err := mapOfStringValues(request.GetBody().Metadata.AsMap())
	if err != nil {
		return nil, grpcBadBodyError
	}

	updatedRole, err := v.RoleService.Update(ctx, model.Role{
<<<<<<< HEAD
		Id:          request.GetBody().Id,
		Name:        request.GetBody().Name,
		Types:       request.GetBody().Types,
		NamespaceId: request.GetBody().NamespaceId,
		Metadata:    metaDataMap,
=======
		Id:        request.GetBody().Id,
		Name:      request.GetBody().Name,
		Types:     request.GetBody().Types,
		Namespace: request.GetBody().NamespaceId,
		Metadata:  metaDataMap,
>>>>>>> f8c2d267
	})
	if err != nil {
		logger.Error(err.Error())
		return nil, grpcInternalServerError
	}

	rolePB, err := transformRoleToPB(updatedRole)
	if err != nil {
		logger.Error(err.Error())
		return nil, grpcInternalServerError
	}

	return &shieldv1.UpdateRoleResponse{Role: &rolePB}, nil
}

func transformRoleToPB(from model.Role) (shieldv1.Role, error) {
	metaData, err := structpb.NewStruct(mapOfInterfaceValues(from.Metadata))
	if err != nil {
		return shieldv1.Role{}, err
	}

	namespace, err := transformNamespaceToPB(from.Namespace)
	if err != nil {
		return shieldv1.Role{}, err
	}

	return shieldv1.Role{
		Id:        from.Id,
		Name:      from.Name,
		Types:     from.Types,
		Namespace: &namespace,
		//Tags:      nil,
		//Actions:   nil,
		Metadata:  metaData,
		CreatedAt: timestamppb.New(from.CreatedAt),
		UpdatedAt: timestamppb.New(from.UpdatedAt),
	}, nil
}<|MERGE_RESOLUTION|>--- conflicted
+++ resolved
@@ -7,14 +7,10 @@
 	grpczap "github.com/grpc-ecosystem/go-grpc-middleware/logging/zap/ctxzap"
 	"github.com/odpf/shield/internal/roles"
 	"github.com/odpf/shield/model"
-	shieldv1 "go.buf.build/odpf/gwv/odpf/proton/odpf/shield/v1"
 	"google.golang.org/protobuf/types/known/structpb"
 	"google.golang.org/protobuf/types/known/timestamppb"
-<<<<<<< HEAD
-=======
 
 	shieldv1 "github.com/odpf/shield/proto/odpf/shield/v1"
->>>>>>> f8c2d267
 )
 
 type RoleService interface {
@@ -56,19 +52,11 @@
 	}
 
 	newRole, err := v.RoleService.Create(ctx, model.Role{
-<<<<<<< HEAD
-		Id:          request.GetBody().Id,
-		Name:        request.GetBody().Name,
-		Types:       request.GetBody().Types,
-		NamespaceId: request.GetBody().NamespaceId,
-		Metadata:    metaDataMap,
-=======
 		Id:        request.GetBody().Id,
 		Name:      request.GetBody().Name,
 		Types:     request.GetBody().Types,
 		Namespace: request.GetBody().NamespaceId,
 		Metadata:  metaDataMap,
->>>>>>> f8c2d267
 	})
 	if err != nil {
 		logger.Error(err.Error())
@@ -118,19 +106,11 @@
 	}
 
 	updatedRole, err := v.RoleService.Update(ctx, model.Role{
-<<<<<<< HEAD
-		Id:          request.GetBody().Id,
-		Name:        request.GetBody().Name,
-		Types:       request.GetBody().Types,
-		NamespaceId: request.GetBody().NamespaceId,
-		Metadata:    metaDataMap,
-=======
 		Id:        request.GetBody().Id,
 		Name:      request.GetBody().Name,
 		Types:     request.GetBody().Types,
 		Namespace: request.GetBody().NamespaceId,
 		Metadata:  metaDataMap,
->>>>>>> f8c2d267
 	})
 	if err != nil {
 		logger.Error(err.Error())

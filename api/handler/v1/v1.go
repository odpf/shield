--- conflicted
+++ resolved
@@ -15,11 +15,8 @@
 	ProjectService ProjectService
 	GroupService   GroupService
 	RoleService    RoleService
-<<<<<<< HEAD
 	PolicyService  PolicyService
-=======
 	UserService    UserService
->>>>>>> aab246df
 }
 
 var (

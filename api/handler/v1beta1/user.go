--- conflicted
+++ resolved
@@ -6,38 +6,23 @@
 
 	grpczap "github.com/grpc-ecosystem/go-grpc-middleware/logging/zap/ctxzap"
 
-<<<<<<< HEAD
-	"github.com/odpf/shield/internal/user"
-	"github.com/odpf/shield/model"
-	"github.com/odpf/shield/pkg/utils"
-	shieldv1beta1 "github.com/odpf/shield/proto/v1beta1"
-
-=======
->>>>>>> cb4cb91f
 	"google.golang.org/grpc/codes"
 	"google.golang.org/grpc/metadata"
 	"google.golang.org/grpc/status"
 	"google.golang.org/protobuf/types/known/structpb"
 	"google.golang.org/protobuf/types/known/timestamppb"
-<<<<<<< HEAD
-=======
 
 	"github.com/odpf/shield/internal/user"
 	"github.com/odpf/shield/model"
 	"github.com/odpf/shield/pkg/utils"
 	shieldv1beta1 "github.com/odpf/shield/proto/v1beta1"
->>>>>>> cb4cb91f
 )
 
 type UserService interface {
 	GetUser(ctx context.Context, id string) (model.User, error)
 	GetCurrentUser(ctx context.Context, email string) (model.User, error)
 	CreateUser(ctx context.Context, user model.User) (model.User, error)
-<<<<<<< HEAD
-	ListUsers(ctx context.Context, limit int32, pageToken string, keyword string) (model.PagedUser, error)
-=======
 	ListUsers(ctx context.Context, limit int32, page int32, keyword string) (model.PagedUsers, error)
->>>>>>> cb4cb91f
 	UpdateUser(ctx context.Context, toUpdate model.User) (model.User, error)
 	UpdateCurrentUser(ctx context.Context, toUpdate model.User) (model.User, error)
 	ListUserGroups(ctx context.Context, userId string, roleId string) ([]model.Group, error)
@@ -51,22 +36,13 @@
 	logger := grpczap.Extract(ctx)
 	var users []*shieldv1beta1.User
 	limit := request.PageSize
-<<<<<<< HEAD
-	pageToken := request.PageToken
-=======
 	page := request.PageNum
->>>>>>> cb4cb91f
 	keyword := request.Keyword
 	if limit < 1 {
 		limit = 50
 	}
 
-<<<<<<< HEAD
-	userListResp, err := v.UserService.ListUsers(ctx, limit, pageToken, keyword)
-=======
-	userResp, err := v.UserService.ListUsers(ctx, limit, page, keyword)
-	userList := userResp.Users
->>>>>>> cb4cb91f
+	userListResp, err := v.UserService.ListUsers(ctx, limit, page, keyword)
 
 	if err != nil {
 		logger.Error(err.Error())
@@ -86,15 +62,8 @@
 	}
 
 	return &shieldv1beta1.ListUsersResponse{
-<<<<<<< HEAD
-		Users:    users,
-		Previous: userListResp.PreviousPageToken,
-		Next:     userListResp.NextPageToken,
-		Count:    userListResp.Count,
-=======
-		Count: userResp.Count,
+		Count: userListResp.Count,
 		Users: users,
->>>>>>> cb4cb91f
 	}, nil
 }
 

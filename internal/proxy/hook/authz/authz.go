package authz

import (
	"context"
	"fmt"
	"net/http"
	"strings"

	"github.com/mitchellh/mapstructure"

	"github.com/odpf/salt/log"
	"github.com/odpf/shield/core/namespace"
	"github.com/odpf/shield/core/project"
	"github.com/odpf/shield/core/resource"
	"github.com/odpf/shield/core/user"
	"github.com/odpf/shield/internal/proxy/hook"
	"github.com/odpf/shield/internal/proxy/middleware"
	"github.com/odpf/shield/pkg/body_extractor"
)

type ResourceService interface {
	Create(ctx context.Context, resource resource.Resource) (resource.Resource, error)
}

type Authz struct {
	log log.Logger

	// To go to next hook
	next hook.Service

	// To skip all the next hooks and just respond back
	escape hook.Service

<<<<<<< HEAD
	projectService ProjectService

	// TODO need to figure out what best to pass this
	identityProxyHeader string
=======
	identityProxyHeaderKey string
>>>>>>> 88226c04

	resourceService ResourceService
}

<<<<<<< HEAD
type ProjectService interface {
	Get(ctx context.Context, id string) (project.Project, error)
}

func New(log log.Logger, next, escape hook.Service, identityProxyHeader string, resourceService ResourceService, projectService ProjectService) Authz {
	return Authz{
		log:                 log,
		next:                next,
		escape:              escape,
		identityProxyHeader: identityProxyHeader,
		resourceService:     resourceService,
		projectService:      projectService,
=======
func New(log log.Logger, next, escape hook.Service, identityProxyHeaderKey string, resourceService ResourceService) Authz {
	return Authz{
		log:                    log,
		next:                   next,
		escape:                 escape,
		identityProxyHeaderKey: identityProxyHeaderKey,
		resourceService:        resourceService,
>>>>>>> 88226c04
	}
}

type Config struct {
	Action     string                    `yaml:"action" mapstructure:"action"`
	Attributes map[string]hook.Attribute `yaml:"attributes" mapstructure:"attributes"`
}

func (a Authz) Info() hook.Info {
	return hook.Info{
		Name:        "authz",
		Description: "hook to modify permissions for the resource",
	}
}

func (a Authz) ServeHook(res *http.Response, err error) (*http.Response, error) {
	if err != nil || res.StatusCode >= 400 {
		return a.escape.ServeHook(res, err)
	}

	ruleFromRequest, ok := hook.ExtractRule(res.Request)
	if !ok {
		return a.next.ServeHook(res, nil)
	}

	hookSpec, ok := hook.ExtractHook(res.Request, a.Info().Name)
	if !ok {
		return a.next.ServeHook(res, nil)
	}

	config := Config{}
	if err := mapstructure.Decode(hookSpec.Config, &config); err != nil {
		return a.next.ServeHook(res, nil)
	}

	if ruleFromRequest.Backend.Namespace == "" {
		return a.next.ServeHook(res, fmt.Errorf("namespace variable not defined in rules"))
	}

	attributes := map[string]interface{}{}
	attributes["namespace"] = ruleFromRequest.Backend.Namespace

	identityProxyHeaderValue := res.Request.Header.Get(a.identityProxyHeaderKey)
	attributes["user"] = identityProxyHeaderValue
	res.Request = res.Request.WithContext(user.SetContextWithEmail(res.Request.Context(), identityProxyHeaderValue))

	for id, attr := range config.Attributes {
		bdy, _ := middleware.ExtractRequestBody(res.Request)
		bodySource := &res.Body
		if attr.Source == string(hook.SourceRequest) {
			bodySource = &bdy
		}

		headerSource := &res.Header
		if attr.Source == string(hook.SourceRequest) {
			headerSource = &res.Request.Header
		}

		switch attr.Type {
		case hook.AttributeTypeGRPCPayload:
			if !strings.HasPrefix(res.Header.Get("Content-Type"), "application/grpc") {
				a.log.Error("middleware: not a grpc request", "attr", attr)
				return a.escape.ServeHook(res, fmt.Errorf("invalid header for http request: %s", res.Header.Get("Content-Type")))
			}

			payloadField, err := body_extractor.GRPCPayloadHandler{}.Extract(bodySource, attr.Index)
			if err != nil {
				a.log.Error("middleware: failed to parse grpc payload", "err", err)
				return a.escape.ServeHook(res, fmt.Errorf("unable to parse grpc payload"))
			}
			attributes[id] = payloadField

			a.log.Info("middleware: extracted", "field", payloadField, "attr", attr)
		case hook.AttributeTypeJSONPayload:
			if attr.Key == "" {
				a.log.Error("middleware: payload key field empty")
				return a.escape.ServeHook(res, fmt.Errorf("payload key field empty"))
			}

			payloadField, err := body_extractor.JSONPayloadHandler{}.Extract(bodySource, attr.Key)
			if err != nil {
				a.log.Error("middleware: failed to parse json payload", "err", err)
				return a.escape.ServeHook(res, fmt.Errorf("failed to parse json payload"))
			}
			attributes[id] = payloadField

			a.log.Info("middleware: extracted", "field", payloadField, "attr", attr)
		case hook.AttributeTypeHeader:
			if attr.Key == "" {
				a.log.Error("middleware: header key field empty", "err", err)
				return a.escape.ServeHook(res, fmt.Errorf("failed to parse json payload"))
			}
			headerAttr := headerSource.Get(attr.Key)
			if headerAttr == "" {
				a.log.Error(fmt.Sprintf("middleware: header %s is empty", attr.Key))
				return a.escape.ServeHook(res, fmt.Errorf("failed to parse json payload"))
			}

			attributes[id] = headerAttr
			a.log.Info("middleware: extracted", "field", headerAttr, "attr", attr)

		case hook.AttributeTypeQuery:
			if attr.Key == "" {
				a.log.Error("middleware: query key field empty")
				return a.escape.ServeHook(res, fmt.Errorf("failed to parse json payload"))
			}
			queryAttr := res.Request.URL.Query().Get(attr.Key)
			if queryAttr == "" {
				a.log.Error(fmt.Sprintf("middleware: query %s is empty", attr.Key))
				return a.escape.ServeHook(res, fmt.Errorf("failed to parse json payload"))
			}

			attributes[id] = queryAttr
			a.log.Info("middleware: extracted", "field", queryAttr, "attr", attr)

		case hook.AttributeTypeConstant:
			if attr.Value == "" {
				a.log.Error("middleware: constant value empty")
				return a.escape.ServeHook(res, fmt.Errorf("failed to parse json payload"))
			}

			attributes[id] = attr.Value
			a.log.Info("middleware: extracted", "constant_key", res, "attr", attributes[id])

		default:
			a.log.Error("middleware: unknown attribute type", "attr", attr)
			return a.escape.ServeHook(res, fmt.Errorf("unknown attribute type: %v", attr))
		}
	}

	paramMap, _ := middleware.ExtractPathParams(res.Request)
	for key, value := range paramMap {
		attributes[key] = value
	}

	resources, err := a.createResources(res.Request.Context(), attributes)
	if err != nil {
		a.log.Error(err.Error())
		return a.escape.ServeHook(res, fmt.Errorf(err.Error()))
	}
	for _, resource := range resources {
		newResource, err := a.resourceService.Create(res.Request.Context(), resource)
		if err != nil {
			a.log.Error(err.Error())
			return a.escape.ServeHook(res, fmt.Errorf(err.Error()))
		}
		a.log.Info(fmt.Sprintf("Resource %s created with ID %s", newResource.URN, newResource.Idxa))
	}

	return a.next.ServeHook(res, nil)
}

func (a Authz) createResources(ctx context.Context, permissionAttributes map[string]interface{}) ([]resource.Resource, error) {
	var resources []resource.Resource
	projects, err := getAttributesValues(permissionAttributes["project"])
	if err != nil {
		return nil, err
	}
	var organizationIds []string
	var projectIds []string
	for _, proj := range projects {
		project, err := a.projectService.Get(ctx, proj)
		if err != nil {
			return nil, err
		}

		organizationId := project.Organization.ID
		organizationIds = append(organizationIds, organizationId)

		projectId := project.ID
		projectIds = append(projectIds, projectId)
	}

	teams, err := getAttributesValues(permissionAttributes["team"])
	if err != nil {
		return nil, err
	}

	resourceList, err := getAttributesValues(permissionAttributes["resource"])
	if err != nil {
		return nil, err
	}

	backendNamespace, err := getAttributesValues(permissionAttributes["namespace"])
	if err != nil {
		return nil, err
	}

	resourceType, err := getAttributesValues(permissionAttributes["resource_type"])
	if err != nil {
		return nil, err
	}

	if len(projects) < 1 || len(organizationIds) < 1 || len(resourceList) < 1 || (backendNamespace[0] == "") || (resourceType[0] == "") {
		return nil, fmt.Errorf("namespace, resource type, projects, resource, and team are required")
	}

	for _, org := range organizationIds {
		for _, project := range projectIds {
			for _, res := range resourceList {
				if len(teams) > 0 {
					for _, team := range teams {
						resources = append(resources, resource.Resource{
							Name:           res,
							OrganizationID: org,
							ProjectID:      project,
							GroupID:        team,
							NamespaceID:    namespace.CreateID(backendNamespace[0], resourceType[0]),
						})
					}
				} else {
					resources = append(resources, resource.Resource{
						Name:           res,
						OrganizationID: org,
						ProjectID:      project,
						NamespaceID:    namespace.CreateID(backendNamespace[0], resourceType[0]),
					})
				}
			}
		}
	}
	return resources, nil
}

func getAttributesValues(attributes interface{}) ([]string, error) {
	var values []string
	switch attributes.(type) {
	case []string:
		for _, i := range attributes.([]string) {
			values = append(values, i)
		}
	case string:
		values = append(values, attributes.(string))
	case []interface{}:
		for _, i := range attributes.([]interface{}) {
			iStr, ok := i.(string)
			if !ok {
				return values, fmt.Errorf("attribute type in []interface{} not string: %v", i)
			}
			values = append(values, iStr)
		}
	case interface{}:
		attrStr, ok := attributes.(string)
		if !ok {
			return values, fmt.Errorf("attribute type interface{} not string: %v", attributes)
		}
		values = append(values, attrStr)
	case nil:
		return values, nil
	default:
		return values, fmt.Errorf("unsuported attribute type: %v", attributes)
	}
	return values, nil
}<|MERGE_RESOLUTION|>--- conflicted
+++ resolved
@@ -31,40 +31,26 @@
 	// To skip all the next hooks and just respond back
 	escape hook.Service
 
-<<<<<<< HEAD
 	projectService ProjectService
 
 	// TODO need to figure out what best to pass this
-	identityProxyHeader string
-=======
 	identityProxyHeaderKey string
->>>>>>> 88226c04
 
 	resourceService ResourceService
 }
 
-<<<<<<< HEAD
 type ProjectService interface {
 	Get(ctx context.Context, id string) (project.Project, error)
 }
 
-func New(log log.Logger, next, escape hook.Service, identityProxyHeader string, resourceService ResourceService, projectService ProjectService) Authz {
-	return Authz{
-		log:                 log,
-		next:                next,
-		escape:              escape,
-		identityProxyHeader: identityProxyHeader,
-		resourceService:     resourceService,
-		projectService:      projectService,
-=======
-func New(log log.Logger, next, escape hook.Service, identityProxyHeaderKey string, resourceService ResourceService) Authz {
+func New(log log.Logger, next, escape hook.Service, identityProxyHeaderKey string, resourceService ResourceService, projectService ProjectService) Authz {
 	return Authz{
 		log:                    log,
 		next:                   next,
 		escape:                 escape,
 		identityProxyHeaderKey: identityProxyHeaderKey,
 		resourceService:        resourceService,
->>>>>>> 88226c04
+		projectService:         projectService,
 	}
 }
 

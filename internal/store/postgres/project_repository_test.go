package postgres_test

import (
	"context"
	"fmt"
	"testing"

	"github.com/google/go-cmp/cmp"
	"github.com/google/go-cmp/cmp/cmpopts"
	"github.com/google/uuid"
	"github.com/odpf/salt/log"
	"github.com/odpf/shield/core/organization"
	"github.com/odpf/shield/core/project"
	"github.com/odpf/shield/core/relation"
	"github.com/odpf/shield/core/user"
	"github.com/odpf/shield/internal/schema"
	"github.com/odpf/shield/internal/store/postgres"
	"github.com/odpf/shield/pkg/db"
	"github.com/ory/dockertest"
	"github.com/stretchr/testify/suite"
)

type ProjectRepositoryTestSuite struct {
	suite.Suite
	ctx                 context.Context
	client              *db.Client
	pool                *dockertest.Pool
	resource            *dockertest.Resource
	repository          *postgres.ProjectRepository
	relationRepository  *postgres.RelationRepository
	namespaceRepository *postgres.NamespaceRepository
	roleRepository      *postgres.RoleRepository
	projects            []project.Project
	orgs                []organization.Organization
	users               []user.User
}

func (s *ProjectRepositoryTestSuite) SetupSuite() {
	var err error

	logger := log.NewZap()
	s.client, s.pool, s.resource, err = newTestClient(logger)
	if err != nil {
		s.T().Fatal(err)
	}

	s.ctx = context.TODO()
	s.repository = postgres.NewProjectRepository(s.client)

	_, err = bootstrapMetadataKeys(s.client)
	if err != nil {
		s.T().Fatal(err)
	}
	s.users, err = bootstrapUser(s.client)
	if err != nil {
		s.T().Fatal(err)
	}

	s.orgs, err = bootstrapOrganization(s.client)
	if err != nil {
		s.T().Fatal(err)
	}

	s.relationRepository = postgres.NewRelationRepository(s.client)
	s.namespaceRepository = postgres.NewNamespaceRepository(s.client)
	s.roleRepository = postgres.NewRoleRepository(s.client)
}

func (s *ProjectRepositoryTestSuite) SetupTest() {
	var err error
	s.projects, err = bootstrapProject(s.client, s.orgs)
	if err != nil {
		s.T().Fatal(err)
	}

	_, err = bootstrapNamespace(s.client)
	if err != nil {
		s.T().Fatal(err)
	}

	_, err = bootstrapAction(s.client)
	if err != nil {
		s.T().Fatal(err)
	}

	_, err = bootstrapRole(s.client)
	if err != nil {
		s.T().Fatal(err)
	}

	_, err = s.relationRepository.Create(context.Background(), relation.RelationV2{
		Subject: relation.Subject{
			ID:        s.users[0].ID,
<<<<<<< HEAD
			Namespace: namespace.DefinitionUser.ID,
			RoleID:    role.DefinitionProjectAdmin.ID,
		},
		Object: relation.Object{
			ID:          s.projects[0].ID,
			NamespaceID: namespace.DefinitionProject.ID,
=======
			Namespace: schema.UserPrincipal,
			RoleID:    schema.OwnerRole,
		},
		Object: relation.Object{
			ID:          s.projects[0].ID,
			NamespaceID: schema.ProjectNamespace,
>>>>>>> 14dee80c
		},
	})
	if err != nil {
		s.T().Fatal(err)
	}
}

func (s *ProjectRepositoryTestSuite) TearDownSuite() {
	// Clean tests
	if err := purgeDocker(s.pool, s.resource); err != nil {
		s.T().Fatal(err)
	}
}

func (s *ProjectRepositoryTestSuite) TearDownTest() {
	if err := s.cleanup(); err != nil {
		s.T().Fatal(err)
	}
}

func (s *ProjectRepositoryTestSuite) cleanup() error {
	queries := []string{
		fmt.Sprintf("TRUNCATE TABLE %s RESTART IDENTITY CASCADE", postgres.TABLE_PROJECTS),
		fmt.Sprintf("TRUNCATE TABLE %s RESTART IDENTITY CASCADE", postgres.TABLE_RELATIONS),
		fmt.Sprintf("TRUNCATE TABLE %s RESTART IDENTITY CASCADE", postgres.TABLE_ROLES),
		fmt.Sprintf("TRUNCATE TABLE %s RESTART IDENTITY CASCADE", postgres.TABLE_NAMESPACES),
	}
	return execQueries(context.TODO(), s.client, queries)
}

func (s *ProjectRepositoryTestSuite) TestGetByID() {
	type testCase struct {
		Description     string
		SelectedID      string
		ExpectedProject project.Project
		ErrString       string
	}

	var testCases = []testCase{
		{
			Description: "should get a project",
			SelectedID:  s.projects[0].ID,
			ExpectedProject: project.Project{
				Name: "project1",
				Slug: "project-1",
				Organization: organization.Organization{
					ID: s.projects[0].ID,
				},
			},
		},
		{
			Description: "should return error no exist if can't found project",
			SelectedID:  uuid.NewString(),
			ErrString:   project.ErrNotExist.Error(),
		},
		{
			Description: "should return error if id empty",
			ErrString:   project.ErrInvalidID.Error(),
		},
		{
			Description: "should return error if id is not uuid",
			SelectedID:  "10000",
			ErrString:   project.ErrInvalidUUID.Error(),
		},
	}

	for _, tc := range testCases {
		s.Run(tc.Description, func() {
			got, err := s.repository.GetByID(s.ctx, tc.SelectedID)
			if tc.ErrString != "" {
				if err.Error() != tc.ErrString {
					s.T().Fatalf("got error %s, expected was %s", err.Error(), tc.ErrString)
				}
			}
			if !cmp.Equal(got, tc.ExpectedProject, cmpopts.IgnoreFields(project.Project{},
				"ID",
				"Organization", // TODO need to do deeper comparison
				"Metadata",
				"CreatedAt",
				"UpdatedAt")) {
				s.T().Fatalf("got result %+v, expected was %+v", got, tc.ExpectedProject)
			}
		})
	}
}

func (s *ProjectRepositoryTestSuite) TestGetBySlug() {
	type testCase struct {
		Description     string
		SelectedSlug    string
		ExpectedProject project.Project
		ErrString       string
	}

	var testCases = []testCase{
		{
			Description:  "should get a project",
			SelectedSlug: "project-1",
			ExpectedProject: project.Project{
				Name: "project1",
				Slug: "project-1",
			},
		},
		{
			Description:  "should return error no exist if can't found project",
			SelectedSlug: "randomslug",
			ErrString:    project.ErrNotExist.Error(),
		},
		{
			Description: "should return error if slug empty",
			ErrString:   project.ErrInvalidID.Error(),
		},
	}

	for _, tc := range testCases {
		s.Run(tc.Description, func() {
			got, err := s.repository.GetBySlug(s.ctx, tc.SelectedSlug)
			if tc.ErrString != "" {
				if err.Error() != tc.ErrString {
					s.T().Fatalf("got error %s, expected was %s", err.Error(), tc.ErrString)
				}
			}
			if !cmp.Equal(got, tc.ExpectedProject, cmpopts.IgnoreFields(project.Project{}, "ID", "Organization", "Metadata", "CreatedAt", "UpdatedAt")) {
				s.T().Fatalf("got result %+v, expected was %+v", got, tc.ExpectedProject)
			}
		})
	}
}

func (s *ProjectRepositoryTestSuite) TestCreate() {
	type testCase struct {
		Description     string
		ProjectToCreate project.Project
		ExpectedProject project.Project
		ErrString       string
	}

	var testCases = []testCase{
		{
			Description: "should create a project",
			ProjectToCreate: project.Project{
				Name: "new-project",
				Slug: "new-project-slug",
				Organization: organization.Organization{
					ID: s.orgs[0].ID,
				},
			},
			ExpectedProject: project.Project{
				Name: "new-project",
				Slug: "new-project-slug",
			},
		},
		{
			Description: "should return error if project name already exist",
			ProjectToCreate: project.Project{
				Name: "project2",
				Slug: "new-slug",
				Organization: organization.Organization{
					ID: s.orgs[0].ID,
				},
			},
			ErrString: project.ErrConflict.Error(),
		},
		{
			Description: "should return error if project slug already exist",
			ProjectToCreate: project.Project{
				Name: "newslug",
				Slug: "project-2",
				Organization: organization.Organization{
					ID: s.orgs[0].ID,
				},
			},
			ErrString: project.ErrConflict.Error(),
		},
		{
			Description: "should return error if org id not an uuid",
			ProjectToCreate: project.Project{
				Name: "newslug",
				Slug: "projectnewslug",
				Organization: organization.Organization{
					ID: "someid",
				},
			},
			ErrString: organization.ErrInvalidUUID.Error(),
		},
		{
			Description: "should return error if org id does not exist",
			ProjectToCreate: project.Project{
				Name: "newslug",
				Slug: "projectnewslug",
				Organization: organization.Organization{
					ID: uuid.NewString(),
				},
			},
			ErrString: project.ErrNotExist.Error(),
		},
	}

	for _, tc := range testCases {
		s.Run(tc.Description, func() {
			got, err := s.repository.Create(s.ctx, tc.ProjectToCreate)
			if tc.ErrString != "" {
				if err.Error() != tc.ErrString {
					s.T().Fatalf("got error %s, expected was %s", err.Error(), tc.ErrString)
				}
			}
			if !cmp.Equal(got, tc.ExpectedProject, cmpopts.IgnoreFields(project.Project{}, "ID", "Organization", "Metadata", "CreatedAt", "UpdatedAt")) {
				s.T().Fatalf("got result %+v, expected was %+v", got, tc.ExpectedProject)
			}
		})
	}
}

func (s *ProjectRepositoryTestSuite) TestList() {
	type testCase struct {
		Description      string
		ExpectedProjects []project.Project
		ErrString        string
	}

	var testCases = []testCase{
		{
			Description: "should get all projects",
			ExpectedProjects: []project.Project{
				{
					Name: "project1",
					Slug: "project-1",
				},
				{
					Name: "project2",
					Slug: "project-2",
				},
				{
					Name: "project3",
					Slug: "project-3",
				},
			},
		},
	}

	for _, tc := range testCases {
		s.Run(tc.Description, func() {
			got, err := s.repository.List(s.ctx)
			if tc.ErrString != "" {
				if err.Error() != tc.ErrString {
					s.T().Fatalf("got error %s, expected was %s", err.Error(), tc.ErrString)
				}
			}
			if !cmp.Equal(got, tc.ExpectedProjects, cmpopts.IgnoreFields(project.Project{}, "ID", "Organization", "Metadata", "CreatedAt", "UpdatedAt")) {
				s.T().Fatalf("got result %+v, expected was %+v", got, tc.ExpectedProjects)
			}
		})
	}
}

func (s *ProjectRepositoryTestSuite) TestUpdateByID() {
	type testCase struct {
		Description     string
		ProjectToUpdate project.Project
		ExpectedProject project.Project
		ErrString       string
	}

	var testCases = []testCase{
		{
			Description: "should update a project",
			ProjectToUpdate: project.Project{
				ID:   s.projects[0].ID,
				Name: "new project update",
				Slug: "new-project-update",
				Organization: organization.Organization{
					ID: s.orgs[0].ID,
				},
			},
			ExpectedProject: project.Project{
				Name: "new project update",
				Slug: "new-project-update",
			},
		},
		{
			Description: "should return error if project name already exist",
			ProjectToUpdate: project.Project{
				ID:   s.projects[0].ID,
				Name: "project2",
				Slug: "new-slug",
				Organization: organization.Organization{
					ID: s.orgs[0].ID,
				},
			},
			ErrString: project.ErrConflict.Error(),
		},
		{
			Description: "should return error if project slug already exist",
			ProjectToUpdate: project.Project{
				ID:   s.projects[0].ID,
				Name: "new-project-2",
				Slug: "project-2",
				Organization: organization.Organization{
					ID: s.orgs[0].ID,
				},
			},
			ErrString: project.ErrConflict.Error(),
		},
		{
			Description: "should return error if project not found",
			ProjectToUpdate: project.Project{
				ID:   uuid.NewString(),
				Name: "not-exist",
				Slug: "some-slug",
				Organization: organization.Organization{
					ID: s.orgs[0].ID,
				},
			},
			ErrString: project.ErrNotExist.Error(),
		},
		{
			Description: "should return error if project id is not uuid",
			ProjectToUpdate: project.Project{
				ID:   "12345",
				Name: "not-exist",
				Slug: "some-slug",
				Organization: organization.Organization{
					ID: s.orgs[0].ID,
				},
			},
			ErrString: project.ErrInvalidUUID.Error(),
		},
		{
			Description: "should return error if org id is not uuid",
			ProjectToUpdate: project.Project{
				ID:   s.projects[0].ID,
				Slug: "new-prj",
				Name: "not-exist",
				Organization: organization.Organization{
					ID: "not-uuid",
				},
			},
			ErrString: project.ErrInvalidUUID.Error(),
		},
		{
			Description: "should return error if org id not exist",
			ProjectToUpdate: project.Project{
				ID:   s.projects[0].ID,
				Slug: "new-prj",
				Name: "not-exist",
				Organization: organization.Organization{
					ID: uuid.NewString(),
				},
			},
			ErrString: organization.ErrNotExist.Error(),
		},
		{
			Description: "should return error if project id is empty",
			ErrString:   project.ErrInvalidID.Error(),
		},
	}

	for _, tc := range testCases {
		s.Run(tc.Description, func() {
			got, err := s.repository.UpdateByID(s.ctx, tc.ProjectToUpdate)
			if tc.ErrString != "" {
				if err.Error() != tc.ErrString {
					s.T().Fatalf("got error %s, expected was %s", err.Error(), tc.ErrString)
				}
			}
			if !cmp.Equal(got, tc.ExpectedProject, cmpopts.IgnoreFields(project.Project{}, "ID", "Organization", "Metadata", "CreatedAt", "UpdatedAt")) {
				s.T().Fatalf("got result %+v, expected was %+v", got, tc.ExpectedProject)
			}
		})
	}
}

func (s *ProjectRepositoryTestSuite) TestUpdateBySlug() {
	type testCase struct {
		Description     string
		ProjectToUpdate project.Project
		ExpectedProject project.Project
		ErrString       string
	}

	var testCases = []testCase{
		{
			Description: "should update a project",
			ProjectToUpdate: project.Project{
				Name: "new project update",
				Slug: "project-1",
				Organization: organization.Organization{
					ID: s.orgs[0].ID,
				},
			},
			ExpectedProject: project.Project{
				Name: "new project update",
				Slug: "project-1",
			},
		},
		{
			Description: "should return error if project name already exist",
			ProjectToUpdate: project.Project{
				Name: "project2",
				Slug: "project-1",
				Organization: organization.Organization{
					ID: s.orgs[0].ID,
				},
			},
			ErrString: project.ErrConflict.Error(),
		},
		{
			Description: "should return error if project not found",
			ProjectToUpdate: project.Project{
				Slug: "slug",
				Name: "not-exist",
				Organization: organization.Organization{
					ID: s.orgs[0].ID,
				},
			},
			ErrString: project.ErrNotExist.Error(),
		},
		{
			Description: "should return error if org id is not uuid",
			ProjectToUpdate: project.Project{
				Slug: "project-1",
				Name: "not-exist",
				Organization: organization.Organization{
					ID: "not-uuid",
				},
			},
			ErrString: organization.ErrInvalidUUID.Error(),
		},
		{
			Description: "should return error if org id not exist",
			ProjectToUpdate: project.Project{
				Slug: "project-1",
				Name: "not-exist",
				Organization: organization.Organization{
					ID: uuid.NewString(),
				},
			},
			ErrString: organization.ErrNotExist.Error(),
		},
		{
			Description: "should return error if project slug is empty",
			ErrString:   project.ErrInvalidID.Error(),
		},
	}

	for _, tc := range testCases {
		s.Run(tc.Description, func() {
			got, err := s.repository.UpdateBySlug(s.ctx, tc.ProjectToUpdate)
			if tc.ErrString != "" {
				if err.Error() != tc.ErrString {
					s.T().Fatalf("got error %s, expected was %s", err.Error(), tc.ErrString)
				}
			}
			if !cmp.Equal(got, tc.ExpectedProject, cmpopts.IgnoreFields(project.Project{}, "ID", "Organization", "Metadata", "CreatedAt", "UpdatedAt")) {
				s.T().Fatalf("got result %+v, expected was %+v", got, tc.ExpectedProject)
			}
		})
	}
}

func TestProjectRepository(t *testing.T) {
	suite.Run(t, new(ProjectRepositoryTestSuite))
}<|MERGE_RESOLUTION|>--- conflicted
+++ resolved
@@ -91,21 +91,12 @@
 	_, err = s.relationRepository.Create(context.Background(), relation.RelationV2{
 		Subject: relation.Subject{
 			ID:        s.users[0].ID,
-<<<<<<< HEAD
-			Namespace: namespace.DefinitionUser.ID,
-			RoleID:    role.DefinitionProjectAdmin.ID,
-		},
-		Object: relation.Object{
-			ID:          s.projects[0].ID,
-			NamespaceID: namespace.DefinitionProject.ID,
-=======
 			Namespace: schema.UserPrincipal,
 			RoleID:    schema.OwnerRole,
 		},
 		Object: relation.Object{
 			ID:          s.projects[0].ID,
 			NamespaceID: schema.ProjectNamespace,
->>>>>>> 14dee80c
 		},
 	})
 	if err != nil {

--- conflicted
+++ resolved
@@ -84,21 +84,12 @@
 	_, err = s.relationRepository.Create(context.Background(), relation.RelationV2{
 		Subject: relation.Subject{
 			ID:        s.users[0].ID,
-<<<<<<< HEAD
-			Namespace: namespace.DefinitionUser.ID,
-			RoleID:    role.DefinitionOrganizationAdmin.ID,
-		},
-		Object: relation.Object{
-			ID:          s.orgs[0].ID,
-			NamespaceID: namespace.DefinitionOrg.ID,
-=======
 			Namespace: schema.UserPrincipal,
 			RoleID:    schema.OwnerRole,
 		},
 		Object: relation.Object{
 			ID:          s.orgs[0].ID,
 			NamespaceID: schema.OrganizationNamespace,
->>>>>>> 14dee80c
 		},
 	})
 	if err != nil {

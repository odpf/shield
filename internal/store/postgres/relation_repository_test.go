--- conflicted
+++ resolved
@@ -123,61 +123,12 @@
 	}
 }
 
-<<<<<<< HEAD
-// TODO: Relook at this
-//func (s *RelationRepositoryTestSuite) TestGetByFields() {
-//	type testCase struct {
-//		Description      string
-//		SelectedRelation relation.RelationV2
-//		ExpectedRelation relation.RelationV2
-//		ErrString        string
-//	}
-//
-//	var testCases = []testCase{
-//		{
-//			Description:      "should get a relation",
-//			SelectedRelation: s.relations[0],
-//			ExpectedRelation: s.relations[0],
-//		},
-//		{
-//			Description: "should return error no exist if can't found relation",
-//			SelectedRelation: relation.RelationV2{
-//				SubjectID:          uuid.NewString(),
-//				SubjectNamespaceID: uuid.NewString(),
-//				ObjectID:           uuid.NewString(),
-//				ObjectNamespaceID:  uuid.NewString(),
-//			},
-//			ErrString: relation.ErrNotExist.Error(),
-//		},
-//	}
-//
-//	for _, tc := range testCases {
-//		s.Run(tc.Description, func() {
-//			got, err := s.repository.GetByFields(s.ctx, tc.SelectedRelation)
-//			if tc.ErrString != "" {
-//				if err.Error() != tc.ErrString {
-//					s.T().Fatalf("got error %s, expected was %s", err.Error(), tc.ErrString)
-//				}
-//			}
-//			if !cmp.Equal(got, tc.ExpectedRelation, cmpopts.IgnoreFields(relation.Relation{}, "CreatedAt", "UpdatedAt")) {
-//				s.T().Fatalf("got result %+v, expected was %+v", got, tc.ExpectedRelation)
-//			}
-//		})
-//	}
-//}
-
-=======
->>>>>>> 14dee80c
 func (s *RelationRepositoryTestSuite) TestCreate() {
 	type testCase struct {
 		Description      string
 		RelationToCreate relation.RelationV2
 		ExpectedRelation relation.RelationV2
-<<<<<<< HEAD
-		ErrString        string
-=======
 		Err              error
->>>>>>> 14dee80c
 	}
 
 	var testCases = []testCase{
@@ -198,11 +149,7 @@
 				Subject: relation.Subject{
 					ID:        "uuid1",
 					Namespace: "ns1",
-<<<<<<< HEAD
-					RoleID:    "role1",
-=======
 					RoleID:    "ns1:role1",
->>>>>>> 14dee80c
 				},
 				Object: relation.Object{
 					ID:          "uuid2",
@@ -286,28 +233,6 @@
 		{
 			Description: "should get all relations",
 			ExpectedRelations: []relation.RelationV2{
-<<<<<<< HEAD
-				{
-					Subject: relation.Subject{
-						ID:        "uuid1",
-						Namespace: "ns1",
-						RoleID:    "role1",
-					},
-					Object: relation.Object{
-						ID:          "uuid2",
-						NamespaceID: "ns1",
-					},
-				},
-				{
-					Subject: relation.Subject{
-						ID:        "uuid3",
-						Namespace: "ns2",
-						RoleID:    "role2",
-					},
-					Object: relation.Object{
-						ID:          "uuid4",
-						NamespaceID: "ns2",
-=======
 				{
 					Subject: relation.Subject{
 						ID:        "uuid1",
@@ -317,20 +242,13 @@
 					Object: relation.Object{
 						ID:          "uuid2",
 						NamespaceID: "ns1",
->>>>>>> 14dee80c
 					},
 				},
 				{
 					Subject: relation.Subject{
-<<<<<<< HEAD
-						ID:        "uuid1",
-						Namespace: "ns1",
-						RoleID:    "ns2",
-=======
 						ID:        "uuid3",
 						Namespace: "ns2",
 						RoleID:    "ns2:role2",
->>>>>>> 14dee80c
 					},
 					Object: relation.Object{
 						ID:          "uuid4",

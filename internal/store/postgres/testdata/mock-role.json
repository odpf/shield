--- conflicted
+++ resolved
@@ -1,10 +1,6 @@
 [
   {
-<<<<<<< HEAD
-    "id": "role1",
-=======
     "id": "ns1:role1",
->>>>>>> 14dee80c
     "name": "role member",
     "types": [
       "member",
@@ -14,9 +10,6 @@
     "metadata": {}
   },
   {
-<<<<<<< HEAD
-    "id": "role2",
-=======
     "id": "ns1:role2",
     "name": "role member",
     "types": [
@@ -28,7 +21,6 @@
   },
   {
     "id": "ns2:role2",
->>>>>>> 14dee80c
     "name": "role admin",
     "types": [
       "admin",
@@ -45,19 +37,13 @@
     }
   },
   {
-<<<<<<< HEAD
-    "id": "ns2",
-=======
     "id": "ns1:ns2",
->>>>>>> 14dee80c
     "name": "namespace",
     "types": [
       "InhertiedNamespace"
     ],
     "namespaceId": "ns1",
     "metadata": {}
-<<<<<<< HEAD
-=======
   },
   {
     "id": "organization:owner",
@@ -154,6 +140,5 @@
     ],
     "metadata": null,
     "namespaceId": "group"
->>>>>>> 14dee80c
   }
 ]
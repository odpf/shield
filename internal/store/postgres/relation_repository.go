--- conflicted
+++ resolved
@@ -31,11 +31,7 @@
 			"subject_id":           relationToCreate.Subject.ID,
 			"object_namespace_id":  relationToCreate.Object.NamespaceID,
 			"object_id":            relationToCreate.Object.ID,
-<<<<<<< HEAD
-			"role_id":              relationToCreate.Subject.RoleID,
-=======
 			"role_id":              schema.GetRoleID(relationToCreate.Object.NamespaceID, relationToCreate.Subject.RoleID),
->>>>>>> 14dee80c
 		}).OnConflict(
 		goqu.DoUpdate("subject_namespace_id, subject_id, object_namespace_id,  object_id, role_id", goqu.Record{
 			"subject_namespace_id": relationToCreate.Subject.Namespace,
@@ -51,11 +47,7 @@
 		err = checkPostgresError(err)
 		switch {
 		case errors.Is(err, errForeignKeyViolation):
-<<<<<<< HEAD
-			return relation.RelationV2{}, relation.ErrInvalidDetail
-=======
 			return relation.RelationV2{}, fmt.Errorf("%w: %s", relation.ErrInvalidDetail, err)
->>>>>>> 14dee80c
 		default:
 			return relation.RelationV2{}, err
 		}
@@ -160,48 +152,4 @@
 // Update TO_DEPRECIATE
 func (r RelationRepository) Update(ctx context.Context, rel relation.Relation) (relation.Relation, error) {
 	return relation.Relation{}, nil
-<<<<<<< HEAD
-}
-
-func (r RelationRepository) GetByFields(ctx context.Context, rel relation.Relation) (relation.Relation, error) {
-	var fetchedRelation Relation
-
-	subjectNamespaceID := str.DefaultStringIfEmpty(rel.SubjectNamespace.ID, rel.SubjectNamespaceID)
-	objectNamespaceID := str.DefaultStringIfEmpty(rel.ObjectNamespace.ID, rel.ObjectNamespaceID)
-	roleID := str.DefaultStringIfEmpty(rel.Role.ID, rel.RoleID)
-
-	if rel.RelationType == relation.RelationTypes.Namespace {
-		roleID = ""
-	}
-
-	query, params, err := dialect.Select(&relationCols{}).From(TABLE_RELATIONS).Where(goqu.Ex{
-		"subject_namespace_id": subjectNamespaceID,
-		"subject_id":           rel.SubjectID,
-		"object_namespace_id":  objectNamespaceID,
-		"object_id":            rel.ObjectID,
-	}, goqu.And(
-		goqu.Or(
-			goqu.C("role_id").IsNull(),
-			goqu.C("role_id").Eq(sql.NullString{String: roleID, Valid: roleID != ""}),
-		)),
-	).ToSQL()
-	if err != nil {
-		return relation.Relation{}, fmt.Errorf("%w: %s", queryErr, err)
-	}
-
-	if err = r.dbc.WithTimeout(ctx, func(ctx context.Context) error {
-		return r.dbc.GetContext(ctx, &fetchedRelation, query, params...)
-	}); err != nil {
-		err = checkPostgresError(err)
-		switch {
-		case errors.Is(err, sql.ErrNoRows):
-			return relation.Relation{}, relation.ErrNotExist
-		default:
-			return relation.Relation{}, err
-		}
-	}
-
-	return fetchedRelation.transformToRelation(), nil
-=======
->>>>>>> 14dee80c
 }
package postgres

import (
	"context"
	"database/sql"
	"encoding/json"
	"errors"
	"fmt"
	"strings"
	"time"

	"github.com/doug-martin/goqu/v9"

	"github.com/odpf/shield/internal/bootstrap/definition"
	"github.com/odpf/shield/internal/org"
	"github.com/odpf/shield/model"
)

type Organization struct {
	Id        string       `db:"id"`
	Name      string       `db:"name"`
	Slug      string       `db:"slug"`
	Metadata  []byte       `db:"metadata"`
	CreatedAt time.Time    `db:"created_at"`
	UpdatedAt time.Time    `db:"updated_at"`
	DeletedAt sql.NullTime `db:"deleted_at"`
}

<<<<<<< HEAD
// *Get Organizations Query
=======
>>>>>>> e7930c52
func buildGetOrganizationsBySlugQuery(dialect goqu.DialectWrapper) (string, error) {
	getOrganizationsBySlugQuery, _, err := dialect.From(TABLE_ORG).Where(goqu.Ex{
		"slug": goqu.L("$1"),
	}).ToSQL()

	return getOrganizationsBySlugQuery, err
}

func buildGetOrganizationsByIdQuery(dialect goqu.DialectWrapper) (string, error) {
<<<<<<< HEAD
	getOrganizationsByIdQuery, _, err := dialect.From(TABLE_ORG).Where(goqu.ExOr{
		"id":   goqu.L("$1"),
		"slug": goqu.L("$2"),
	}).ToSQL()
=======
	getOrganizationsByIdQuery, _, err := dialect.From(TABLE_ORG).Where(goqu.Or(
		goqu.C("id").Eq(goqu.L("$1")),
		goqu.C("slug").Eq(goqu.L("$2")),
	)).ToSQL()
>>>>>>> e7930c52

	return getOrganizationsByIdQuery, err
}

<<<<<<< HEAD
// *Create Organization Query
=======
>>>>>>> e7930c52
func buildCreateOrganizationQuery(dialect goqu.DialectWrapper) (string, error) {
	createOrganizationQuery, _, err := dialect.Insert(TABLE_ORG).Rows(
		goqu.Record{
			"name":     goqu.L("$1"),
			"slug":     goqu.L("$2"),
			"metadata": goqu.L("$3"),
		}).Returning(&Organization{}).ToSQL()

	return createOrganizationQuery, err
}

// *List Organization Query
func buildListOrganizationsQuery(dialect goqu.DialectWrapper) (string, error) {
	listOrganizationsQuery, _, err := dialect.From(TABLE_ORG).ToSQL()

	return listOrganizationsQuery, err
}

func buildListOrganizationAdmins(dialect goqu.DialectWrapper) (string, error) {
	listOrganizationAdmins, _, err := dialect.Select(
		goqu.I("u.id").As("id"),
		goqu.I("u.name").As("name"),
		goqu.I("u.email").As("email"),
		goqu.I("u.metadata").As("metadata"),
		goqu.I("u.created_at").As("created_at"),
		goqu.I("u.updated_at").As("updated_at"),
	).From(goqu.T(TABLE_RELATION).As("r")).
		Join(goqu.T(TABLE_USER).As("u"), goqu.On(
			goqu.I("u.id").Cast("VARCHAR").Eq(goqu.I("r.subject_id")),
		)).Where(goqu.Ex{
		"r.object_id":            goqu.L("$1"),
		"r.role_id":              definition.OrganizationAdminRole.Id,
		"r.subject_namespace_id": definition.UserNamespace.Id,
		"r.object_namespace_id":  definition.OrgNamespace.Id,
	}).ToSQL()

	return listOrganizationAdmins, err
}

// *Update Organization Query
func buildUpdateOrganizationBySlugQuery(dialect goqu.DialectWrapper) (string, error) {
	updateOrganizationQuery, _, err := dialect.Update(TABLE_ORG).Set(
		goqu.Record{
			"name":       goqu.L("$2"),
			"slug":       goqu.L("$3"),
			"metadata":   goqu.L("$4"),
			"updated_at": goqu.L("now()"),
		}).Where(goqu.Ex{
		"slug": goqu.L("$1"),
	}).Returning(&Organization{}).ToSQL()

	return updateOrganizationQuery, err
}

func buildUpdateOrganizationByIdQuery(dialect goqu.DialectWrapper) (string, error) {
	updateOrganizationQuery, _, err := dialect.Update(TABLE_ORG).Set(
		goqu.Record{
			"name":       goqu.L("$3"),
			"slug":       goqu.L("$4"),
			"metadata":   goqu.L("$5"),
			"updated_at": goqu.L("now()"),
		}).Where(goqu.ExOr{
		"slug": goqu.L("$1"),
		"id":   goqu.L("$2"),
	}).Returning(&Organization{}).ToSQL()

	return updateOrganizationQuery, err
}

func (s Store) GetOrg(ctx context.Context, id string) (model.Organization, error) {
	var fetchedOrg Organization
	var getOrganizationsQuery string
	var err error
<<<<<<< HEAD
	id = strings.TrimSpace(id)
	isUuid := isUUID(id)
=======
	var isUuid = isUUID(id)
>>>>>>> e7930c52

	if isUuid {
		getOrganizationsQuery, err = buildGetOrganizationsByIdQuery(dialect)
	} else {
		getOrganizationsQuery, err = buildGetOrganizationsBySlugQuery(dialect)
	}
	if err != nil {
		return model.Organization{}, fmt.Errorf("%w: %s", queryErr, err)
	}

	if isUuid {
		err = s.DB.WithTimeout(ctx, func(ctx context.Context) error {
			return s.DB.GetContext(ctx, &fetchedOrg, getOrganizationsQuery, id, id)
		})
	} else {
		err = s.DB.WithTimeout(ctx, func(ctx context.Context) error {
			return s.DB.GetContext(ctx, &fetchedOrg, getOrganizationsQuery, id)
		})
	}

	if errors.Is(err, sql.ErrNoRows) {
		return model.Organization{}, org.OrgDoesntExist
	} else if err != nil && fmt.Sprintf("%s", err.Error()[0:38]) == "pq: invalid input syntax for type uuid" {
		// TODO: this uuid syntax is a error defined in db, not in library
		// need to look into better ways to implement this
		return model.Organization{}, org.InvalidUUID
	} else if err != nil {
		return model.Organization{}, fmt.Errorf("%w: %s", dbErr, err)
	}

	transformedOrg, err := transformToOrg(fetchedOrg)
	if err != nil {
		return model.Organization{}, fmt.Errorf("%w: %s", parseErr, err)
	}

	return transformedOrg, nil
}

func (s Store) CreateOrg(ctx context.Context, orgToCreate model.Organization) (model.Organization, error) {
	marshaledMetadata, err := json.Marshal(orgToCreate.Metadata)
	if err != nil {
		return model.Organization{}, fmt.Errorf("%w: %s", parseErr, err)
	}

	createOrganizationQuery, err := buildCreateOrganizationQuery(dialect)
	if err != nil {
		return model.Organization{}, fmt.Errorf("%w: %s", queryErr, err)
	}

	var newOrg Organization
	err = s.DB.WithTimeout(ctx, func(ctx context.Context) error {
		return s.DB.GetContext(ctx, &newOrg, createOrganizationQuery, orgToCreate.Name, orgToCreate.Slug, marshaledMetadata)
	})

	if err != nil {
		return model.Organization{}, fmt.Errorf("%w: %s", dbErr, err)
	}

	transformedOrg, err := transformToOrg(newOrg)
	if err != nil {
		return model.Organization{}, fmt.Errorf("%w: %s", parseErr, err)
	}

	return transformedOrg, nil
}

func (s Store) ListOrg(ctx context.Context) ([]model.Organization, error) {
	var fetchedOrgs []Organization
	listOrganizationsQuery, err := buildListOrganizationsQuery(dialect)
	if err != nil {
		return []model.Organization{}, fmt.Errorf("%w: %s", queryErr, err)
	}

	err = s.DB.WithTimeout(ctx, func(ctx context.Context) error {
		return s.DB.SelectContext(ctx, &fetchedOrgs, listOrganizationsQuery)
	})

	if errors.Is(err, sql.ErrNoRows) {
		return []model.Organization{}, org.OrgDoesntExist
	}

	if err != nil {
		return []model.Organization{}, fmt.Errorf("%w: %s", dbErr, err)
	}

	var transformedOrgs []model.Organization

	for _, o := range fetchedOrgs {
		transformedOrg, err := transformToOrg(o)
		if err != nil {
			return []model.Organization{}, fmt.Errorf("%w: %s", parseErr, err)
		}

		transformedOrgs = append(transformedOrgs, transformedOrg)
	}

	return transformedOrgs, nil
}

func (s Store) UpdateOrg(ctx context.Context, toUpdate model.Organization) (model.Organization, error) {
	var updatedOrg Organization

	marshaledMetadata, err := json.Marshal(toUpdate.Metadata)
	if err != nil {
		return model.Organization{}, fmt.Errorf("%w: %s", parseErr, err)
	}

	var updateOrganizationQuery string
	isUuid := isUUID(toUpdate.Id)

	if isUuid {
		updateOrganizationQuery, err = buildUpdateOrganizationByIdQuery(dialect)
	} else {
		updateOrganizationQuery, err = buildUpdateOrganizationBySlugQuery(dialect)
	}
	if err != nil {
		return model.Organization{}, fmt.Errorf("%w: %s", queryErr, err)
	}

	if isUuid {
		err = s.DB.WithTimeout(ctx, func(ctx context.Context) error {
			return s.DB.GetContext(ctx, &updatedOrg, updateOrganizationQuery, toUpdate.Id, toUpdate.Id, toUpdate.Name, toUpdate.Slug, marshaledMetadata)
		})
	} else {
		err = s.DB.WithTimeout(ctx, func(ctx context.Context) error {
			return s.DB.GetContext(ctx, &updatedOrg, updateOrganizationQuery, toUpdate.Id, toUpdate.Name, toUpdate.Slug, marshaledMetadata)
		})
	}
	if err != nil {
		return model.Organization{}, fmt.Errorf("%s: %w", txnErr, err)
	}

	toUpdate, err = transformToOrg(updatedOrg)
	if err != nil {
		return model.Organization{}, fmt.Errorf("%s: %w", parseErr, err)
	}

	return toUpdate, nil
}

func (s Store) ListOrgAdmins(ctx context.Context, id string) ([]model.User, error) {
	var fetchedUsers []User
	listOrganizationAdmins, err := buildListOrganizationAdmins(dialect)
	if err != nil {
		return []model.User{}, fmt.Errorf("%w: %s", queryErr, err)
	}

	id = strings.TrimSpace(id)
	fetchedOrg, err := s.GetOrg(ctx, id)
	if err != nil {
		return []model.User{}, err
	}
	id = fetchedOrg.Id

	err = s.DB.WithTimeout(ctx, func(ctx context.Context) error {
		return s.DB.SelectContext(ctx, &fetchedUsers, listOrganizationAdmins, id)
	})

	if errors.Is(err, sql.ErrNoRows) {
		return []model.User{}, org.NoAdminsExist
	}

	if err != nil {
		return []model.User{}, fmt.Errorf("%w: %s", dbErr, err)
	}

	var transformedUsers []model.User
	for _, u := range fetchedUsers {
		transformedUser, err := transformToUser(u)
		if err != nil {
			return []model.User{}, fmt.Errorf("%w: %s", parseErr, err)
		}

		transformedUsers = append(transformedUsers, transformedUser)
	}

	return transformedUsers, nil
}

func transformToOrg(from Organization) (model.Organization, error) {
	var unmarshalledMetadata map[string]any
	if err := json.Unmarshal(from.Metadata, &unmarshalledMetadata); err != nil {
		return model.Organization{}, err
	}

	return model.Organization{
		Id:        from.Id,
		Name:      from.Name,
		Slug:      from.Slug,
		Metadata:  unmarshalledMetadata,
		CreatedAt: from.CreatedAt,
		UpdatedAt: from.UpdatedAt,
	}, nil
}<|MERGE_RESOLUTION|>--- conflicted
+++ resolved
@@ -26,10 +26,7 @@
 	DeletedAt sql.NullTime `db:"deleted_at"`
 }
 
-<<<<<<< HEAD
 // *Get Organizations Query
-=======
->>>>>>> e7930c52
 func buildGetOrganizationsBySlugQuery(dialect goqu.DialectWrapper) (string, error) {
 	getOrganizationsBySlugQuery, _, err := dialect.From(TABLE_ORG).Where(goqu.Ex{
 		"slug": goqu.L("$1"),
@@ -39,25 +36,14 @@
 }
 
 func buildGetOrganizationsByIdQuery(dialect goqu.DialectWrapper) (string, error) {
-<<<<<<< HEAD
 	getOrganizationsByIdQuery, _, err := dialect.From(TABLE_ORG).Where(goqu.ExOr{
 		"id":   goqu.L("$1"),
 		"slug": goqu.L("$2"),
 	}).ToSQL()
-=======
-	getOrganizationsByIdQuery, _, err := dialect.From(TABLE_ORG).Where(goqu.Or(
-		goqu.C("id").Eq(goqu.L("$1")),
-		goqu.C("slug").Eq(goqu.L("$2")),
-	)).ToSQL()
->>>>>>> e7930c52
-
 	return getOrganizationsByIdQuery, err
 }
 
-<<<<<<< HEAD
 // *Create Organization Query
-=======
->>>>>>> e7930c52
 func buildCreateOrganizationQuery(dialect goqu.DialectWrapper) (string, error) {
 	createOrganizationQuery, _, err := dialect.Insert(TABLE_ORG).Rows(
 		goqu.Record{
@@ -131,12 +117,8 @@
 	var fetchedOrg Organization
 	var getOrganizationsQuery string
 	var err error
-<<<<<<< HEAD
 	id = strings.TrimSpace(id)
 	isUuid := isUUID(id)
-=======
-	var isUuid = isUUID(id)
->>>>>>> e7930c52
 
 	if isUuid {
 		getOrganizationsQuery, err = buildGetOrganizationsByIdQuery(dialect)

--- conflicted
+++ resolved
@@ -9,7 +9,6 @@
 	"github.com/doug-martin/goqu/v9"
 	"time"
 
-	"github.com/doug-martin/goqu/v9"
 	"github.com/jmoiron/sqlx"
 
 	"github.com/odpf/shield/internal/bootstrap/definition"
@@ -28,32 +27,23 @@
 	DeletedAt sql.NullTime `db:"deleted_at"`
 }
 
-<<<<<<< HEAD
+func listUserQueryHelper(page int32, limit int32) (uint, uint) {
+	var defaultLimit int32 = 50
+	if limit < 1 {
+		limit = defaultLimit
+	}
+
+	offset := (page - 1) * limit
+
+	return uint(limit), uint(offset)
+}
+
 func buildGetUserQuery(dialect goqu.DialectWrapper) (string, error) {
 	getUserQuery, _, err := dialect.From("users").
 		Where(goqu.Ex{
 			"id": goqu.L("$1"),
 		}).ToSQL()
 
-=======
-func listUserQueryHelper(page int32, limit int32) (uint, uint) {
-	var defaultLimit int32 = 50
-	if limit < 1 {
-		limit = defaultLimit
-	}
-
-	offset := (page - 1) * limit
-
-	return uint(limit), uint(offset)
-}
-
-func buildGetUserQuery(dialect goqu.DialectWrapper) (string, error) {
-	getUserQuery, _, err := dialect.From("users").
-		Where(goqu.Ex{
-			"id": goqu.L("$1"),
-		}).ToSQL()
-
->>>>>>> 00f36e22
 	return getUserQuery, err
 }
 
@@ -84,10 +74,6 @@
 	return createUserQuery, err
 }
 
-<<<<<<< HEAD
-func buildListUsersQuery(dialect goqu.DialectWrapper) (string, error) {
-	listUsersQuery, _, err := dialect.From("users").ToSQL()
-=======
 func buildListUsersQuery(dialect goqu.DialectWrapper, limit int32, page int32, keyword string) (string, error) {
 	limitRows, offset := listUserQueryHelper(page, limit)
 
@@ -95,7 +81,6 @@
 		goqu.C("name").ILike(fmt.Sprintf("%%%s%%", keyword)),
 		goqu.C("email").ILike(fmt.Sprintf("%%%s%%", keyword)),
 	)).Limit(limitRows).Offset(offset).ToSQL()
->>>>>>> 00f36e22
 
 	return listUsersQuery, err
 }
@@ -234,15 +219,9 @@
 
 func (s Store) ListUsers(ctx context.Context, limit int32, page int32, keyword string) (model.PagedUsers, error) {
 	var fetchedUsers []User
-<<<<<<< HEAD
-	listUsersQuery, err := buildListUsersQuery(dialect)
-	if err != nil {
-		return []model.User{}, fmt.Errorf("%w: %s", queryErr, err)
-=======
 	listUsersQuery, err := buildListUsersQuery(dialect, limit, page, keyword)
 	if err != nil {
 		return model.PagedUsers{}, fmt.Errorf("%w: %s", queryErr, err)
->>>>>>> 00f36e22
 	}
 
 	err = s.DB.WithTimeout(ctx, func(ctx context.Context) error {

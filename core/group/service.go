--- conflicted
+++ resolved
@@ -115,52 +115,12 @@
 	rel := relation.RelationV2{
 		Object: relation.Object{
 			ID:          team.ID,
-<<<<<<< HEAD
-			NamespaceID: namespace.DefinitionTeam.ID,
-		},
-		Subject: relation.Subject{
-			ID:        orgId,
-			Namespace: namespace.DefinitionOrg.ID,
-			RoleID:    namespace.DefinitionOrg.ID,
-		},
-	}
-
-	_, err := s.relationService.Create(ctx, rel)
-	if err != nil {
-		return err
-	}
-
-	return nil
-}
-
-func (s Service) addAdminToTeam(ctx context.Context, userID, groupID string) error {
-	//rel := s.getTeamAdminRelation(userID, groupID)
-	_, err := s.relationService.Create(ctx, relation.RelationV2{})
-	if err != nil {
-		return err
-	}
-
-	return nil
-}
-
-func (s Service) addMemberToTeam(ctx context.Context, userID, groupID string) error {
-	rel := relation.RelationV2{
-		Subject: relation.Subject{
-			ID:        userID,
-			Namespace: namespace.DefinitionUser.ID,
-			RoleID:    role.DefinitionTeamMember.ID,
-		},
-		Object: relation.Object{
-			ID:          groupID,
-			NamespaceID: namespace.DefinitionTeam.ID,
-=======
 			NamespaceID: schema.GroupNamespace,
 		},
 		Subject: relation.Subject{
 			ID:        orgId,
 			Namespace: schema.OrganizationNamespace,
 			RoleID:    schema.OrganizationNamespace,
->>>>>>> 14dee80c
 		},
 	}
 

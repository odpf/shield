package cmd

import (
	"context"
	"errors"
	"fmt"
	"os"
	"os/signal"
	"syscall"
	"time"

	_ "github.com/jackc/pgx/v4/stdlib"
	newrelic "github.com/newrelic/go-agent"
	"github.com/odpf/shield/core/action"
	"github.com/odpf/shield/core/bootstrap"
	"github.com/odpf/shield/core/group"
	"github.com/odpf/shield/core/namespace"
	"github.com/odpf/shield/core/organization"
	"github.com/odpf/shield/core/policy"
	"github.com/odpf/shield/core/project"
	"github.com/odpf/shield/core/relation"
	"github.com/odpf/shield/core/resource"
	"github.com/odpf/shield/core/role"
	"github.com/odpf/shield/core/user"
	"github.com/odpf/shield/internal/api"
	"github.com/odpf/shield/internal/server"
	"github.com/odpf/shield/internal/store/blob"

	"github.com/odpf/shield/config"
	"github.com/odpf/shield/internal/store/postgres"
	"github.com/odpf/shield/internal/store/spicedb"
	"github.com/odpf/shield/pkg/db"

	"github.com/odpf/salt/log"
	salt_server "github.com/odpf/salt/server"
	"github.com/pkg/profile"
	cli "github.com/spf13/cobra"
)

var (
	ruleCacheRefreshDelay = time.Minute * 2
)

func serveCommand(logger log.Logger, appConfig *config.Shield) *cli.Command {
	c := &cli.Command{
		Use:     "serve",
		Short:   "Start server and proxy default on port 8080",
		Example: "shield serve",
		RunE: func(cmd *cli.Command, args []string) error {
			return serve(logger, appConfig)
		},
	}
	return c
}

func serve(logger log.Logger, cfg *config.Shield) error {
	if profiling := os.Getenv("SHIELD_PROFILE"); profiling == "true" || profiling == "1" {
		defer profile.Start(profile.CPUProfile, profile.ProfilePath("."), profile.NoShutdownHook).Stop()
	}

	// @TODO: need to inject custom logger wrapper over zap into ctx to use it internally
	ctx, cancelFunc := context.WithCancel(salt_server.HandleSignals(context.Background()))
	defer cancelFunc()

	dbClient, err := setupDB(cfg.DB, logger)
	if err != nil {
		return err
	}
	defer func() {
		logger.Info("cleaning up db")
		dbClient.Close()
	}()

	// load resource config
	if cfg.App.ResourcesConfigPath == "" {
		return errors.New("resource config path cannot be left empty")
	}

	resourceBlobFS, err := blob.NewStore(ctx, cfg.App.ResourcesConfigPath, cfg.App.ResourcesConfigPathSecret)
	if err != nil {
		return err
	}
	resourceBlobRepository := blob.NewResourcesRepository(logger, resourceBlobFS)
	if err := resourceBlobRepository.InitCache(ctx, ruleCacheRefreshDelay); err != nil {
		return err
	}
	defer func() {
		logger.Info("cleaning up resource blob")
		defer resourceBlobRepository.Close()
	}()

	spiceDBClient, err := spicedb.New(cfg.SpiceDB, logger)
	if err != nil {
		return err
	}

	nrApp, err := setupNewRelic(cfg.NewRelic, logger)
	if err != nil {
		return err
	}

	deps, err := buildAPIDependencies(ctx, logger, resourceBlobRepository, dbClient, spiceDBClient)
	if err != nil {
		return err
	}

	// serving proxies
<<<<<<< HEAD
	cbs, cps, err := serveProxies(ctx, logger, cfg.App.IdentityProxyHeader, cfg.Proxy, deps.ResourceService, deps.UserService, deps.ProjectService)
=======
	cbs, cps, err := serveProxies(ctx, logger, cfg.App.IdentityProxyHeader, cfg.App.UserIDHeader, cfg.Proxy, deps.ResourceService, deps.UserService)
>>>>>>> 88226c04
	if err != nil {
		return err
	}
	defer func() {
		// clean up stage
		logger.Info("cleaning up rules proxy blob")
		for _, f := range cbs {
			if err := f(); err != nil {
				logger.Warn("error occurred during shutdown rules proxy blob storages", "err", err)
			}
		}

		logger.Info("cleaning up proxies")
		for _, f := range cps {
			shutdownCtx, shutdownCancel := context.WithTimeout(context.Background(), time.Second*20)
			if err := f(shutdownCtx); err != nil {
				shutdownCancel()
				logger.Warn("error occurred during shutdown proxies", "err", err)
				continue
			}
			shutdownCancel()
		}
	}()

	keystrokeTermChan := make(chan os.Signal, 1)
	// we'll accept graceful shutdowns when quit via SIGINT (Ctrl+C)
	signal.Notify(keystrokeTermChan, os.Interrupt, os.Kill, syscall.SIGTERM)

	// serving server
	muxServer, err := server.Serve(ctx, logger, cfg.App, nrApp, deps)
	if err != nil {
		return err
	}
	defer func() {
		logger.Info("cleaning up server")
		server.Cleanup(ctx, muxServer)
	}()

	// wait for termination
	select {
	case <-ctx.Done():
		fmt.Printf("process: ctx done bye\n")
		break
	case <-keystrokeTermChan:
		fmt.Printf("process: kill signal received. bye \n")
		break
	}

	return nil
}

func buildAPIDependencies(
	ctx context.Context,
	logger log.Logger,
	resourceBlobRepository *blob.ResourcesRepository,
	dbc *db.Client,
	sdb *spicedb.SpiceDB,
) (api.Deps, error) {
	actionRepository := postgres.NewActionRepository(dbc)
	actionService := action.NewService(actionRepository)

	namespaceRepository := postgres.NewNamespaceRepository(dbc)
	namespaceService := namespace.NewService(namespaceRepository)

	userRepository := postgres.NewUserRepository(dbc)
	userService := user.NewService(userRepository)

	relationPGRepository := postgres.NewRelationRepository(dbc)
	relationSpiceRepository := spicedb.NewRelationRepository(sdb)
	relationService := relation.NewService(relationPGRepository, relationSpiceRepository)

	groupRepository := postgres.NewGroupRepository(dbc)
	groupService := group.NewService(groupRepository, relationService, userService)

	organizationRepository := postgres.NewOrganizationRepository(dbc)
	organizationService := organization.NewService(organizationRepository, relationService, userService)

	projectRepository := postgres.NewProjectRepository(dbc)
	projectService := project.NewService(projectRepository, relationService, userService)

	policyPGRepository := postgres.NewPolicyRepository(dbc)
	policySpiceRepository := spicedb.NewPolicyRepository(sdb)
	policyService := policy.NewService(policyPGRepository, policySpiceRepository)

	roleRepository := postgres.NewRoleRepository(dbc)
	roleService := role.NewService(roleRepository)

	resourcePGRepository := postgres.NewResourceRepository(dbc)
	resourceService := resource.NewService(
		resourcePGRepository,
		resourceBlobRepository,
		relationService,
		userService)

	bootstrapService := bootstrap.NewService(
		logger,
		policyService,
		actionService,
		namespaceService,
		roleService,
		resourceService,
	)
	bootstrapService.BootstrapDefaultDefinitions(ctx)
	err := bootstrapService.BootstrapResources(ctx)
	if err != nil {
		return api.Deps{}, err
	}

	dependencies := api.Deps{
		OrgService:       organizationService,
		UserService:      userService,
		ProjectService:   projectService,
		GroupService:     groupService,
		RelationService:  relationService,
		ResourceService:  resourceService,
		RoleService:      roleService,
		PolicyService:    policyService,
		ActionService:    actionService,
		NamespaceService: namespaceService,
	}
	return dependencies, nil
}

func setupNewRelic(cfg config.NewRelic, logger log.Logger) (newrelic.Application, error) {
	nrCfg := newrelic.NewConfig(cfg.AppName, cfg.License)
	nrCfg.Enabled = cfg.Enabled

	if nrCfg.Enabled {
		nrApp, err := newrelic.NewApplication(nrCfg)
		if err != nil {
			return nil, errors.New("failed to load Newrelic Application")
		}
		return nrApp, nil
	}
	return nil, nil
}

func setupDB(cfg db.Config, logger log.Logger) (dbc *db.Client, err error) {
	// prefer use pgx instead of lib/pq for postgres to catch pg error
	if cfg.Driver == "postgres" {
		cfg.Driver = "pgx"
	}
	dbc, err = db.New(cfg)
	if err != nil {
		err = fmt.Errorf("failed to setup db: %w", err)
		return
	}

	return
}<|MERGE_RESOLUTION|>--- conflicted
+++ resolved
@@ -105,11 +105,7 @@
 	}
 
 	// serving proxies
-<<<<<<< HEAD
-	cbs, cps, err := serveProxies(ctx, logger, cfg.App.IdentityProxyHeader, cfg.Proxy, deps.ResourceService, deps.UserService, deps.ProjectService)
-=======
-	cbs, cps, err := serveProxies(ctx, logger, cfg.App.IdentityProxyHeader, cfg.App.UserIDHeader, cfg.Proxy, deps.ResourceService, deps.UserService)
->>>>>>> 88226c04
+	cbs, cps, err := serveProxies(ctx, logger, cfg.App.IdentityProxyHeader, cfg.App.UserIDHeader, cfg.Proxy, deps.ResourceService, deps.UserService, deps.ProjectService)
 	if err != nil {
 		return err
 	}

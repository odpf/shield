--- conflicted
+++ resolved
@@ -140,17 +140,13 @@
   component: InviteMember
 });
 
-<<<<<<< HEAD
-const removeMemberRoute = new Route({
+const removeMemberRoute = createRoute({
   getParentRoute: () => membersRoute,
   path: '/remove-member/$memberId/$invited',
   component: MemberRemoveConfirm
 });
 
-const teamsRoute = new Route({
-=======
 const teamsRoute = createRoute({
->>>>>>> bbebf12c
   getParentRoute: () => rootRoute,
   path: '/teams',
   component: WorkspaceTeams
